[deps]
CairoMakie = "13f3f980-e62b-5c42-98c6-ff1f3baf88f0"
DataDeps = "124859b0-ceae-595e-8997-d05f6a7a8dfe"
Distributions = "31c24e10-a181-5473-b8eb-7969acd0382f"
Documenter = "e30172f5-a6a5-5a46-863b-614d45cd2de4"
ElectronDisplay = "d872a56f-244b-5cc9-b574-2017b5b909a8"
EnsembleKalmanProcesses = "aa8a2aa5-91d8-4396-bcef-d4f2ec43552d"
Literate = "98b081ad-f1c9-55d3-8b20-4c87d4299306"
Oceananigans = "9e8cae18-63c1-5223-a75c-80ca9d6e9a09"

[compat]
<<<<<<< HEAD
Oceananigans = "^0.68.7"
=======
Oceananigans = "^0.69.1"
>>>>>>> 6fe61fb4
<|MERGE_RESOLUTION|>--- conflicted
+++ resolved
@@ -9,8 +9,4 @@
 Oceananigans = "9e8cae18-63c1-5223-a75c-80ca9d6e9a09"
 
 [compat]
-<<<<<<< HEAD
-Oceananigans = "^0.68.7"
-=======
-Oceananigans = "^0.69.1"
->>>>>>> 6fe61fb4
+Oceananigans = "^0.69.1"