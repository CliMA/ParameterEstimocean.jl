pushfirst!(LOAD_PATH, joinpath(@__DIR__, "..")) # add OceanTurbulenceParameterEstimation to environment stack

using
  Documenter,
  Literate,
  CairoMakie,  # so that Literate.jl does not capture precompilation output or warnings
  Distributions,
  OceanTurbulenceParameterEstimation
  
# Gotta set this environment variable when using the GR run-time on CI machines.
# This happens when examples, e.g., use Plots.jl to make plots and movies.
# See: https://github.com/jheinen/GR.jl/issues/278
ENV["GKSwstype"] = "100"

#####
##### Generate examples
#####

const EXAMPLES_DIR = joinpath(@__DIR__, "..", "examples")
const OUTPUT_DIR   = joinpath(@__DIR__, "src/literated")

examples = [
  "intro_to_observations.jl",
  "intro_to_inverse_problems.jl",
  "perfect_convective_adjustment_calibration.jl",
<<<<<<< HEAD
  "unscented_perfect_convective_adjustment_calibration.jl",
  "baroclinic_adjustment_perfect_model_calibration.jl"
=======
  "perfect_baroclinic_adjustment_calibration.jl"
>>>>>>> 1ad0162b
]

for example in examples
    example_filepath = joinpath(EXAMPLES_DIR, example)
    Literate.markdown(example_filepath, OUTPUT_DIR; flavor = Literate.DocumenterFlavor())
end

#####
##### Build and deploy docs
#####

# Set up a timer to print a space ' ' every 240 seconds. This is to avoid CI
# timing out when building demanding Literate.jl examples.
Timer(t -> println(" "), 0, interval=240)

format = Documenter.HTML(
  collapselevel = 2,
     prettyurls = get(ENV, "CI", nothing) == "true",
      canonical = "https://clima.github.io/OceanTurbulenceParameterEstimation/dev/",
)

pages = [
    "Home" => "index.md",
    "Installation Instructions" => "installation_instructions.md",
    
    "Examples" => [ 
        "literated/intro_to_observations.md",
        "literated/intro_to_inverse_problems.md",
        "literated/perfect_convective_adjustment_calibration.md",
<<<<<<< HEAD
        "literated/unscented_perfect_convective_adjustment_calibration.md",
        "literated/baroclinic_adjustment_perfect_model_calibration.md",
        ],
=======
        "literated/perfect_baroclinic_adjustment_calibration.md"
       ],
>>>>>>> 1ad0162b
    
    "Library" => [ 
        "Contents"       => "library/outline.md",
        "Public"         => "library/public.md",
        "Private"        => "library/internals.md",
        "Function index" => "library/function_index.md",
        ],
]

makedocs(
   sitename = "OceanTurbulenceParameterEstimation.jl",
    modules = [OceanTurbulenceParameterEstimation],
     format = format,
      pages = pages,
    doctest = true,
     strict = true,
      clean = true,
  checkdocs = :exports
)

deploydocs(        repo = "github.com/CliMA/OceanTurbulenceParameterEstimation.jl",
               versions = ["stable" => "v^", "v#.#.#", "dev" => "dev"],
              forcepush = true,
              devbranch = "main",
           push_preview = true
)<|MERGE_RESOLUTION|>--- conflicted
+++ resolved
@@ -23,12 +23,9 @@
   "intro_to_observations.jl",
   "intro_to_inverse_problems.jl",
   "perfect_convective_adjustment_calibration.jl",
-<<<<<<< HEAD
   "unscented_perfect_convective_adjustment_calibration.jl",
   "baroclinic_adjustment_perfect_model_calibration.jl"
-=======
   "perfect_baroclinic_adjustment_calibration.jl"
->>>>>>> 1ad0162b
 ]
 
 for example in examples
@@ -58,14 +55,9 @@
         "literated/intro_to_observations.md",
         "literated/intro_to_inverse_problems.md",
         "literated/perfect_convective_adjustment_calibration.md",
-<<<<<<< HEAD
         "literated/unscented_perfect_convective_adjustment_calibration.md",
-        "literated/baroclinic_adjustment_perfect_model_calibration.md",
+        "literated/perfect_baroclinic_adjustment_calibration.md"
         ],
-=======
-        "literated/perfect_baroclinic_adjustment_calibration.md"
-       ],
->>>>>>> 1ad0162b
     
     "Library" => [ 
         "Contents"       => "library/outline.md",
