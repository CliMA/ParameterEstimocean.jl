module EnsembleSimulations

<<<<<<< HEAD
=======
export ensemble_column_model_simulation

>>>>>>> 80c65716
using DataDeps

using ..Observations: SyntheticObservations, tupleit

using Oceananigans
using Oceananigans.Models.HydrostaticFreeSurfaceModels: ColumnEnsembleSize
using Oceananigans.Architectures: arch_array

function ensemble_column_model_simulation(observations;
                                          closure,
                                          Nensemble,
                                          Δt = 1.0,
                                          architecture = CPU(),
                                          tracers = :b,
                                          buoyancy = BuoyancyTracer(),
                                          kwargs...)

    observations isa Vector || (observations = [observations]) # Singleton batch
    Nbatch = length(observations)

    # Assuming all observations are on similar grids...
    Nz = first(observations).grid.Nz
    Hz = first(observations).grid.Hz
    Lz = first(observations).grid.Lz

    column_ensemble_size = ColumnEnsembleSize(Nz=Nz, ensemble=(Nensemble, Nbatch))
    column_ensemble_halo_size = ColumnEnsembleSize(Nz=0, Hz=Hz)

    grid = RectilinearGrid(architecture,
                           size = column_ensemble_size,
                           halo = column_ensemble_halo_size,
                           topology = (Flat, Flat, Bounded),
                           z = (-Lz, 0))

    coriolis_ensemble = [FPlane(f=observations[j].metadata.coriolis.f) for i = 1:Nensemble, j=1:Nbatch]
    coriolis_ensemble = arch_array(architecture, coriolis_ensemble)

    closure_ensemble = [deepcopy(closure) for i = 1:Nensemble, j=1:Nbatch]
    closure_ensemble = arch_array(architecture, closure_ensemble)

    momentum_boundary_conditions =
        (; u = FieldBoundaryConditions(top = FluxBoundaryCondition(zeros(grid, Nensemble, Nbatch))))

    ensemble_tracer_bcs() = FieldBoundaryConditions(top = FluxBoundaryCondition(zeros(grid, Nensemble, Nbatch)),
                                                    bottom = GradientBoundaryCondition(zeros(grid, Nensemble, Nbatch)))

    tracers = tupleit(tracers)
    tracer_boundary_conditions = NamedTuple(name => ensemble_tracer_bcs() for name in tracers if name != :e)

    boundary_conditions = merge(momentum_boundary_conditions, tracer_boundary_conditions)

    ensemble_model = HydrostaticFreeSurfaceModel(; grid, tracers, buoyancy, boundary_conditions,
                                                 coriolis = coriolis_ensemble,
                                                 closure = closure_ensemble,
                                                 kwargs...)

    ensemble_simulation = Simulation(ensemble_model; Δt, stop_time=first(observations).times[end])

    return ensemble_simulation
end

end # module
<|MERGE_RESOLUTION|>--- conflicted
+++ resolved
@@ -1,10 +1,7 @@
 module EnsembleSimulations
 
-<<<<<<< HEAD
-=======
 export ensemble_column_model_simulation
 
->>>>>>> 80c65716
 using DataDeps
 
 using ..Observations: SyntheticObservations, tupleit
@@ -66,4 +63,4 @@
     return ensemble_simulation
 end
 
-end # module
+end # module