module InverseProblems

export
    InverseProblem,
    forward_map,
    forward_run!,
    observation_map,
    observation_map_variance_across_time,
    ConcatenatedOutputMap

using OffsetArrays, Statistics, OrderedCollections
using Suppressor: @suppress

using ..Transformations: transform_field_time_series
using ..Parameters: new_closure_ensemble, transform_to_constrained

<<<<<<< HEAD
using ..Parameters: new_closure_ensemble

using OffsetArrays, Statistics, LinearAlgebra
=======
using ..Observations:
    AbstractObservation,
    SyntheticObservations,
    initialize_forward_run!,
    FieldTimeSeriesCollector,
    observation_times,
    forward_map_names
>>>>>>> 1b62e233

using Oceananigans: run!, fields, FieldTimeSeries, CPU
using Oceananigans.Architectures: architecture
using Oceananigans.OutputReaders: InMemory
using Oceananigans.Fields: interior, location
using Oceananigans.Grids: Flat, Bounded,
                          Face, Center,
                          RectilinearGrid, offset_data,
                          topology, halo_size,
                          interior_parent_indices

using Oceananigans.Models.HydrostaticFreeSurfaceModels: SingleColumnGrid, YZSliceGrid, ColumnEnsembleSize

<<<<<<< HEAD
import ..Observations: normalize!

#####
##### Output maps (maps from simulation output to observation space)
#####

abstract type AbstractOutputMap end

output_map_type(fp) = output_map_str(fp)

struct ConcatenatedOutputMap{T} <: AbstractOutputMap
    time_indices::T
end

ConcatenatedOutputMap(; time_indices = Colon()) = ConcatenatedOutputMap(time_indices)
    
output_map_str(::ConcatenatedOutputMap) = "ConcatenatedOutputMap"

"""
    ConcatenatedVectorNormMap()

Forward map transformation of simulation output to a scalar by
taking a naive `norm` of the difference between concatenated vectors of the
observations and simulation output.
"""
struct ConcatenatedVectorNormMap{T} <: AbstractOutputMap
    time_indices::T
end

ConcatenatedVectorNormMap(; time_indices = Colon()) = ConcatenatedVectorNormMap(time_indices)

output_map_str(::ConcatenatedVectorNormMap) = "ConcatenatedVectorNormMap"

initial_time_index(output_map::AbstractOutputMap) = output_map.time_indices == Colon() ? 
                                                    1 : first(output_map.time_indices)

=======
>>>>>>> 1b62e233
#####
##### InverseProblems
#####

struct InverseProblem{F, O, S, T, P, I}
    observations :: O
    simulation :: S
    time_series_collector :: T
    free_parameters :: P
    output_map :: F
    initialize_simulation :: I
end

nothingfunction(simulation) = nothing

"""
    InverseProblem(observations,
                   simulation,
                   free_parameters;
                   output_map = ConcatenatedOutputMap(),
                   time_series_collector = nothing)

Return an `InverseProblem`.
"""
function InverseProblem(observations,
                        simulation,
                        free_parameters;
                        output_map = ConcatenatedOutputMap(),
                        time_series_collector = nothing,
                        initialize_simulation = nothingfunction)

    if isnothing(time_series_collector) # attempt to construct automagically
        simulation_fields = fields(simulation.model)
        collected_fields = NamedTuple(name => simulation_fields[name] for name in forward_map_names(observations))
        time_series_collector = FieldTimeSeriesCollector(collected_fields, observation_times(observations))
    end

    return InverseProblem(observations, simulation, time_series_collector, free_parameters, output_map, initialize_simulation)
end

Base.summary(ip::InverseProblem) =
    string("InverseProblem{", summary(ip.output_map), "} with free parameters ", ip.free_parameters.names)

function Base.show(io::IO, ip::InverseProblem)
    sim_str = "Simulation on $(summary(ip.simulation.model.grid)) with Δt=$(ip.simulation.Δt)"
    out_map_str = summary(ip.output_map)

    print(io, summary(ip), '\n',
        "├── observations: $(summary(ip.observations))", '\n',
        "├── simulation: $sim_str", '\n',
        "├── free_parameters: $(summary(ip.free_parameters))", '\n',
        "└── output map: $out_map_str")

    return nothing
end

tupify_parameters(ip, θ) = NamedTuple{ip.free_parameters.names}(Tuple(θ))
tupify_parameters(ip, θ::Union{Dict, NamedTuple}) = NamedTuple(name => θ[name] for name in ip.free_parameters.names)

"""
    expand_parameters(ip, θ)

Convert `θ` to `Vector{<:NamedTuple}`, where the elements
correspond to `ip.free_parameters`.

`θ` may represent an ensemble of parameter sets via:

* `θ::Vector{<:Vector}` (caution: parameters must be ordered correctly!)
* `θ::Matrix` (caution: parameters must be ordered correctly!)
* `θ::Vector{<:NamedTuple}` 

or a single parameter set if `θ::Vector{<:Number}`.

If `length(θ)` is less the the number of ensemble members in `ip.simulation`, the
last parameter set is copied to fill the parameter set ensemble.
"""
function expand_parameters(ip, θ::Vector)
    Nfewer = Nensemble(ip) - length(θ)
    Nfewer < 0 && throw(ArgumentError("There are $(-Nfewer) more parameter sets than ensemble members!"))

    θ = [tupify_parameters(ip, θi) for θi in θ]

    # Fill out parameter set ensemble
    Nfewer > 0 && append!(θ, [θ[end] for _ = 1:Nfewer])

    return θ
end

# Expand single parameter set
expand_parameters(ip, θ::Union{NamedTuple, Vector{<:Number}}) = expand_parameters(ip, [θ])

# Convert matrix to vector of vectors
expand_parameters(ip, θ::Matrix) = expand_parameters(ip, [θ[:, k] for k = 1:size(θ, 2)])

#####
##### Forward map evaluation given vector-of-vector (one parameter vector for each ensemble member)
#####

const OneDimensionalEnsembleGrid = RectilinearGrid{<:Any, Flat, Flat, Bounded}
const TwoDimensionalEnsembleGrid = RectilinearGrid{<:Any, Flat, Bounded, Bounded}

Nobservations(grid::OneDimensionalEnsembleGrid) = grid.Ny
Nobservations(grid::TwoDimensionalEnsembleGrid) = 1

Nensemble(grid::Union{OneDimensionalEnsembleGrid, TwoDimensionalEnsembleGrid}) = grid.Nx
Nensemble(ip::InverseProblem) = Nensemble(ip.simulation.model.grid)

<<<<<<< HEAD
""" Transform and return `ip.observations` appropriate for `ip.output_map`. """
observation_map(ip::InverseProblem) = observation_map(ip.output_map, ip.observations)
observation_map(map::ConcatenatedOutputMap, observations) = transform_time_series(map, observations)
observation_map(map::ConcatenatedVectorNormMap, observations) = hcat(0.0)
=======
"""
    observation_map(ip::InverseProblem)

Transform and return `ip.observations` appropriately for `ip.output_map`.
"""
observation_map(ip::InverseProblem) = transform_time_series(ip.output_map, ip.observations)
>>>>>>> 1b62e233

"""
    forward_run!(ip, parameters)

Initialize `ip.simulation` with `parameters` and run it forward. Output is stored
in `ip.time_series_collector`.
"""
function forward_run!(ip::InverseProblem, parameters; suppress=false)
    observations = ip.observations
    simulation = ip.simulation
    closures = simulation.model.closure

    θ = expand_parameters(ip, parameters)
    simulation.model.closure = new_closure_ensemble(closures, θ, architecture(simulation.model.grid))

<<<<<<< HEAD
    initialize_simulation!(simulation, observations, ip.time_series_collector, initial_time_index(ip.output_map))
=======
    initialize_forward_run!(simulation, observations, ip.time_series_collector, ip.initialize_simulation)
>>>>>>> 1b62e233

    if suppress
        @suppress run!(simulation)
    else
        run!(simulation)
    end
    
    return nothing
end

"""
    forward_map(ip, parameters)

Run `ip.simulation` forward with `parameters` and return the data,
transformed into an array format expected by `EnsembleKalmanProcesses.jl`.
"""
function forward_map(ip, parameters; suppress=true)

    # Run the simulation forward and populate the time series collector
    # with model data.
    forward_run!(ip, parameters; suppress)

    # Verify that data was collected properly
    all(ip.time_series_collector.times .≈ ip.time_series_collector.collection_times) ||
        error("FieldTimeSeriesCollector.collection_times does not match FieldTimeSeriesCollector.times. \n" *
              "Field time series data may not have been properly collected")

    # Transform the model data according to `ip.output_map` into
    # the array format expected by EnsembleKalmanProcesses.jl
    # The result has `size(output) = (output_size, ensemble_capacity)`,
    # where `output_size` is determined by both the `output_map` and the
    # data collection dictated by `ip.observations`.
    output = transform_forward_map_output(ip.output_map, ip.observations, ip.time_series_collector)

    # (Nobservations, Nensemble)
    return output
end

(ip::InverseProblem)(θ) = forward_map(ip, θ)

"""
    inverting_forward_map(ip::InverseProblem, X)

Transform unconstrained parameters `X` into constrained,
physical-space parameters `θ` and execute `forward_map(ip, θ)`.
"""
function inverting_forward_map(ip::InverseProblem, X)
    θ = transform_to_constrained(ip.free_parameters.priors, X)
    return forward_map(ip, θ)
end

#####
##### ConcatenatedOutputMap
#####

# Need docstrings
struct ConcatenatedOutputMap end

<<<<<<< HEAD
    for field_name in keys(time_series.field_time_serieses)
        field_time_series = time_series.field_time_serieses[field_name]
        field_time_series_interior = Array(interior(field_time_series))

        # Ignore initial condition given by first element in map.time_indices
        field_time_series_data = output_map.time_indices == Colon() ? 
            selectdim(field_time_series_interior, 4, 2:size(field_time_series_interior, 4)) :
            selectdim(field_time_series_interior, 4, output_map.time_indices[2:end])
=======
observation_map(map::ConcatenatedOutputMap, observations) = transform_time_series(map, observations)

"""
    transform_time_series(::ConcatenatedOutputMap, observation::SyntheticObservations)
>>>>>>> 1b62e233

Transforms, normalizes, and concatenates data for field time series in `observation`.
"""
function transform_time_series(::ConcatenatedOutputMap, observation::SyntheticObservations)
    data_vector = []

    for field_name in forward_map_names(observation)
        # Transform time series data observation-specified `transformation`
        field_time_series = observation.field_time_serieses[field_name]
        transformation = observation.transformation[field_name]
        transformed_datum = transform_field_time_series(transformation, field_time_series)

        # Build out array
        push!(data_vector, transformed_datum)
    end

    # Concatenate!
    concatenated_data = hcat(data_vector...)

    return Matrix(transpose(concatenated_data))
end

"""
    transform_time_series(map, batched_observations::Vector)

Concatenate the output of `transform_time_series` of each observation
in `batched_observations`.
"""
<<<<<<< HEAD
transform_time_series(map, time_serieses::Vector) =
    vcat(Tuple(transform_time_series(map, time_series) for time_series in time_serieses)...)    
=======
transform_time_series(map, batched_observations::Vector) =
    vcat(Tuple(transform_time_series(map, obs) for obs in batched_observations)...)

const BatchedOrSingletonObservations = Union{SyntheticObservations,
                                             Vector{<:SyntheticObservations}}
>>>>>>> 1b62e233

function transform_forward_map_output(map::ConcatenatedOutputMap,
                                      observations::BatchedOrSingletonObservations,
                                      time_series_collector)

    # transposed_output isa Vector{SyntheticObservations} where SyntheticObservations is Nx by Nz by Nt
    transposed_forward_map_output = transpose_model_output(time_series_collector, observations)

    return transform_time_series(map, transposed_forward_map_output)
end

function transform_output(output_map::ConcatenatedVectorNormMap,
    observations::Union{SyntheticObservations, Vector{<:SyntheticObservations}},
    time_series_collector)

    concat_map = ConcatenatedOutputMap(output_map.time_indices)
    fwd_map = transform_output(concat_map, observations, time_series_collector)
    obs_map = transform_time_series(concat_map, observations)

    diffn = fwd_map .- obs_map
    return sqrt.(mapslices(norm, diffn; dims = 1))
end

vectorize(observation) = [observation]
vectorize(observations::Vector) = observations

# Dispatch transpose_model_output based on collector grid
transpose_model_output(time_series_collector, observations) =
    transpose_model_output(time_series_collector.grid, time_series_collector, observations)

transpose_model_output(collector_grid::YZSliceGrid, time_series_collector, observations) =
    SyntheticObservations(time_series_collector.field_time_serieses,
                          observations.forward_map_names,
                          collector_grid,
                          time_series_collector.times,
                          nothing,
                          nothing,
                          observations.transformation)

"""
    transpose_model_output(time_series_collector, observations)

Transpose a `NamedTuple` of 4D `FieldTimeSeries` model output collected by `time_series_collector`
into a Vector of `SyntheticObservations` for each member of the observation batch.

Return a 1-vector in the case of singleton observations.
"""
function transpose_model_output(collector_grid::SingleColumnGrid, time_series_collector, observations)
    observations = vectorize(observations)
    times = time_series_collector.times

    transposed_output = []

    Nensemble = collector_grid.Nx
    Nbatch =  collector_grid.Ny
    Nz = collector_grid.Nz
    Hz = collector_grid.Hz
    Nt = length(times)

    grid = drop_y_dimension(collector_grid)

    for j = 1:Nbatch
        observation = observations[j]
        time_serieses = OrderedDict{Any, Any}()

        for name in forward_map_names(observation)
            loc = LX, LY, LZ = location(observation.field_time_serieses[name])
            topo = topology(grid)

            field_time_series = time_series_collector.field_time_serieses[name]

            raw_data = parent(field_time_series.data)
            data = OffsetArray(view(raw_data, :, j:j, :, :), 0, 0, -Hz, 0)

            time_series = FieldTimeSeries{LX, LY, LZ, InMemory}(data, grid, nothing, times)
            time_serieses[name] = time_series
        end

        # Convert to NamedTuple
        time_serieses = NamedTuple(name => time_series for (name, time_series) in time_serieses)

        batch_output = SyntheticObservations(time_serieses,
                                             observation.forward_map_names,   
                                             grid,
                                             times,
                                             nothing,
                                             nothing,
                                             observation.transformation)

        push!(transposed_output, batch_output)
    end

    return transposed_output
end

function drop_y_dimension(grid::SingleColumnGrid)
    new_size = ColumnEnsembleSize(Nz=grid.Nz, ensemble=(grid.Nx, 1), Hz=grid.Hz)
    new_halo_size = ColumnEnsembleSize(Nz=1, Hz=grid.Hz)
    z_domain = (grid.zᵃᵃᶠ[1], grid.zᵃᵃᶠ[grid.Nz])
    new_grid = RectilinearGrid(size=new_size, halo=new_halo_size, z=z_domain, topology=(Flat, Flat, Bounded))
    return new_grid
end

#####
##### VectorNormMap
#####

struct VectorNormMap end

observation_map(::VectorNormMap, observations) = reshape([0], 1, 1)

function transform_forward_map_output(::VectorNormMap, obs, time_series_collector)
    # Collected concatenated output and observations
    G = transform_forward_map_output(ConcatenatedOutputMap(), obs, time_series_collector)
    y = observation_map(ConcatenatedOutputMap(), obs)

    # Compute vector norm across ensemble members. result should be
    # (1, Nensemble)
    return mapslices(Gᵏ -> norm(Gᵏ - y), G, dims=1)
end

<<<<<<< HEAD
    a = transform_time_series(map, observation)
    a = transpose(a) # (Nx, Ny*Nz*Nt*Nfields)
=======
#####
##### Utils
#####
>>>>>>> 1b62e233

"""
    observation_map_variance_across_time(map::ConcatenatedOutputMap, observation::SyntheticObservations)

Return an array of size `(Nensemble, Ny * Nz * Nfields, Ny * Nz * Nfields)` that stores the covariance of
each element of the observation map measured across time, for each ensemble member, where `Nensemble` is
the ensemble size, `Ny` is either the number of grid elements in `y` or the batch size, `Nz` is the number
of grid elements in the vertical, and `Nfields` is the number of fields in `observation`.
"""
function observation_map_variance_across_time(map::ConcatenatedOutputMap, observation::SyntheticObservations)
    # These aren't right because every field can have a different transformation, so...
    Nx, Ny, Nz = size(observation.grid)
    Nt = length(first(observation.transformation).time)

    Nfields = length(forward_map_names(observation))

    y = transform_time_series(map, observation)
    @assert length(y) == Nx * Ny * Nz * Nt * Nfields # otherwise we're headed for trouble...

    y = transpose(y) # (Nx, Ny*Nz*Nt*Nfields)

    # Transpose `Nfields` dimension
    reshaped_y = reshape(y, Nx, Ny * Nz, Nt, Nfields) # (Nx, Ny*Nz, Nt, Nfields)
    permuted_y = permutedims(y, [1, 2, 4, 3])
    reshaped_permuted_y = reshape(permuted_y, Nx, Ny * Nz * Nfields, Nt)

    # Compute `var`iance across time
    dataset = [reshape(var(reshaped_permuted_y[:, :, 1:n], dims = 3), Nx, Ny * Nz, Nfields) for n = 1:Nt]
    concatenated_dataset = cat(dataset..., dims = 2)
    replace!(concatenated_dataset, NaN => 0) # variance for first time step is zero

    return reshape(concatenated_dataset, Nx, Ny * Nz * Nt * Nfields)
end

observation_map_variance_across_time(map::ConcatenatedOutputMap, observations::Vector) =
    hcat(Tuple(observation_map_variance_across_time(map, observation) for observation in observations)...)

observation_map_variance_across_time(ip::InverseProblem) = observation_map_variance_across_time(ip.output_map, ip.observations)

end # module<|MERGE_RESOLUTION|>--- conflicted
+++ resolved
@@ -14,11 +14,6 @@
 using ..Transformations: transform_field_time_series
 using ..Parameters: new_closure_ensemble, transform_to_constrained
 
-<<<<<<< HEAD
-using ..Parameters: new_closure_ensemble
-
-using OffsetArrays, Statistics, LinearAlgebra
-=======
 using ..Observations:
     AbstractObservation,
     SyntheticObservations,
@@ -26,7 +21,6 @@
     FieldTimeSeriesCollector,
     observation_times,
     forward_map_names
->>>>>>> 1b62e233
 
 using Oceananigans: run!, fields, FieldTimeSeries, CPU
 using Oceananigans.Architectures: architecture
@@ -40,7 +34,6 @@
 
 using Oceananigans.Models.HydrostaticFreeSurfaceModels: SingleColumnGrid, YZSliceGrid, ColumnEnsembleSize
 
-<<<<<<< HEAD
 import ..Observations: normalize!
 
 #####
@@ -77,8 +70,6 @@
 initial_time_index(output_map::AbstractOutputMap) = output_map.time_indices == Colon() ? 
                                                     1 : first(output_map.time_indices)
 
-=======
->>>>>>> 1b62e233
 #####
 ##### InverseProblems
 #####
@@ -186,19 +177,15 @@
 Nensemble(grid::Union{OneDimensionalEnsembleGrid, TwoDimensionalEnsembleGrid}) = grid.Nx
 Nensemble(ip::InverseProblem) = Nensemble(ip.simulation.model.grid)
 
-<<<<<<< HEAD
-""" Transform and return `ip.observations` appropriate for `ip.output_map`. """
+""" 
+    observation_map(ip::InverseProblem)
+
+Transform and return `ip.observations` appropriate for `ip.output_map`. 
+"""
 observation_map(ip::InverseProblem) = observation_map(ip.output_map, ip.observations)
+
 observation_map(map::ConcatenatedOutputMap, observations) = transform_time_series(map, observations)
 observation_map(map::ConcatenatedVectorNormMap, observations) = hcat(0.0)
-=======
-"""
-    observation_map(ip::InverseProblem)
-
-Transform and return `ip.observations` appropriately for `ip.output_map`.
-"""
-observation_map(ip::InverseProblem) = transform_time_series(ip.output_map, ip.observations)
->>>>>>> 1b62e233
 
 """
     forward_run!(ip, parameters)
@@ -214,11 +201,7 @@
     θ = expand_parameters(ip, parameters)
     simulation.model.closure = new_closure_ensemble(closures, θ, architecture(simulation.model.grid))
 
-<<<<<<< HEAD
-    initialize_simulation!(simulation, observations, ip.time_series_collector, initial_time_index(ip.output_map))
-=======
     initialize_forward_run!(simulation, observations, ip.time_series_collector, ip.initialize_simulation)
->>>>>>> 1b62e233
 
     if suppress
         @suppress run!(simulation)
@@ -277,7 +260,22 @@
 # Need docstrings
 struct ConcatenatedOutputMap end
 
-<<<<<<< HEAD
+# for field_name in forward_map_names(observation)
+#     field_time_series = observation.field_time_serieses[field_name]
+#     field_time_series_interior = Array(interior(field_time_series))
+
+#     # Ignore initial condition given by first element in map.time_indices
+#     field_time_series_data = output_map.time_indices == Colon() ? 
+#         selectdim(field_time_series_interior, 4, 2:size(field_time_series_interior, 4)) :
+#         selectdim(field_time_series_interior, 4, output_map.time_indices[2:end])
+
+"""
+    transform_time_series(::ConcatenatedOutputMap, time_series::SyntheticObservations)
+Concatenates flattened, normalized data for each field in the `time_series`.
+"""
+function transform_time_series(output_map::ConcatenatedOutputMap, time_series::SyntheticObservations)
+    flattened_normalized_data = []
+
     for field_name in keys(time_series.field_time_serieses)
         field_time_series = time_series.field_time_serieses[field_name]
         field_time_series_interior = Array(interior(field_time_series))
@@ -286,12 +284,24 @@
         field_time_series_data = output_map.time_indices == Colon() ? 
             selectdim(field_time_series_interior, 4, 2:size(field_time_series_interior, 4)) :
             selectdim(field_time_series_interior, 4, output_map.time_indices[2:end])
-=======
-observation_map(map::ConcatenatedOutputMap, observations) = transform_time_series(map, observations)
+
+        # Normalize data according to observation-specified normalization
+        normalize!(field_time_series_data, time_series.normalization[field_name])
+
+        # Reshape data to 2D array with size (Nx, :)
+        Nx, Ny, Nz, Nt = size(field_time_series_data)
+        field_time_series_data = reshape(field_time_series_data, Nx, Ny * Nz * Nt)
+
+        push!(flattened_normalized_data, field_time_series_data)
+    end
+
+    transformed = hcat(flattened_normalized_data...)
+
+    return Matrix(transpose(transformed))
+end
 
 """
     transform_time_series(::ConcatenatedOutputMap, observation::SyntheticObservations)
->>>>>>> 1b62e233
 
 Transforms, normalizes, and concatenates data for field time series in `observation`.
 """
@@ -320,16 +330,11 @@
 Concatenate the output of `transform_time_series` of each observation
 in `batched_observations`.
 """
-<<<<<<< HEAD
-transform_time_series(map, time_serieses::Vector) =
-    vcat(Tuple(transform_time_series(map, time_series) for time_series in time_serieses)...)    
-=======
 transform_time_series(map, batched_observations::Vector) =
     vcat(Tuple(transform_time_series(map, obs) for obs in batched_observations)...)
 
 const BatchedOrSingletonObservations = Union{SyntheticObservations,
                                              Vector{<:SyntheticObservations}}
->>>>>>> 1b62e233
 
 function transform_forward_map_output(map::ConcatenatedOutputMap,
                                       observations::BatchedOrSingletonObservations,
@@ -451,14 +456,9 @@
     return mapslices(Gᵏ -> norm(Gᵏ - y), G, dims=1)
 end
 
-<<<<<<< HEAD
-    a = transform_time_series(map, observation)
-    a = transpose(a) # (Nx, Ny*Nz*Nt*Nfields)
-=======
 #####
 ##### Utils
 #####
->>>>>>> 1b62e233
 
 """
     observation_map_variance_across_time(map::ConcatenatedOutputMap, observation::SyntheticObservations)
