--- conflicted
+++ resolved
@@ -381,11 +381,7 @@
 struct ConcatenatedVectorNormMap end
 
 output_map_str(::ConcatenatedVectorNormMap) = "ConcatenatedVectorNormMap"
-<<<<<<< HEAD
-
-=======
-        
->>>>>>> c5c32faf
+
 function transform_forward_map_output(::ConcatenatedVectorNormMap, obs, time_series_collector)
     # Collected concatenated output and observations
     G = transform_forward_map_output(ConcatenatedOutputMap(), obs, time_series_collector)
@@ -396,7 +392,7 @@
     return mapslices(Gᵏ -> norm(Gᵏ - y), G, dims=1)
 end
 
-observation_map(map::ConcatenatedVectorNormMap, observations) = hcat(0.0)
+observation_map(map::ConcatenatedVectorNormMap, observations) = hcat(0)
 
 #####
 ##### Utils
