module InverseProblems

export
    InverseProblem,
    forward_map,
    forward_run!,
    observation_map,
    observation_map_variance_across_time,
    ConcatenatedOutputMap

using OffsetArrays, Statistics, OrderedCollections
using Suppressor: @suppress

using ..Transformations: transform_field_time_series
using ..Parameters: new_closure_ensemble, transform_to_constrained, build_parameters_named_tuple

using ..Observations:
    SyntheticObservations,
    BatchedSyntheticObservations,
    initialize_forward_run!,
    FieldTimeSeriesCollector,
    batch,
    observation_times,
    forward_map_names

using Oceananigans: run!, fields, FieldTimeSeries, CPU
using Oceananigans.Architectures: architecture
using Oceananigans.OutputReaders: InMemory
using Oceananigans.Fields: interior, location
using Oceananigans.Grids: Flat, Bounded,
                          Face, Center,
                          RectilinearGrid, offset_data,
                          topology, halo_size,
                          interior_parent_indices

using Oceananigans.Models.HydrostaticFreeSurfaceModels: SingleColumnGrid, YZSliceGrid, ColumnEnsembleSize

import ..Transformations: normalize!

#####
##### Output maps (maps from simulation output to observation space)
#####

output_map_type(fp) = output_map_str(fp)

"""
    struct ConcatenatedOutputMap

Forward map transformation of simulation output to the concatenated
vectors of the simulation output.
"""
struct ConcatenatedOutputMap end
    
output_map_str(::ConcatenatedOutputMap) = "ConcatenatedOutputMap"

#####
##### InverseProblems
#####

struct InverseProblem{F, O, S, T, P, I}
    observations :: O
    simulation :: S
    time_series_collector :: T
    free_parameters :: P
    output_map :: F
    initialize_simulation :: I
end

nothingfunction(simulation) = nothing

"""
    InverseProblem(observations,
                   simulation,
                   free_parameters;
                   output_map = ConcatenatedOutputMap(),
                   time_series_collector = nothing,
                   initialize_simulation = nothingfunction)

Return an `InverseProblem`.
"""
function InverseProblem(observations,
                        simulation,
                        free_parameters;
                        output_map = ConcatenatedOutputMap(),
                        time_series_collector = nothing,
                        initialize_simulation = nothingfunction)

    if isnothing(time_series_collector) # attempt to construct automagically
        simulation_fields = fields(simulation.model)
        collected_fields = NamedTuple(name => simulation_fields[name] for name in forward_map_names(observations))
        time_series_collector = FieldTimeSeriesCollector(collected_fields, observation_times(observations))
    end

    return InverseProblem(observations, simulation, time_series_collector, free_parameters, output_map, initialize_simulation)
end

Base.summary(ip::InverseProblem) =
    string("InverseProblem{", summary(ip.output_map), "} with free parameters ", ip.free_parameters.names)

function Base.show(io::IO, ip::InverseProblem)
    sim_str = "Simulation on $(summary(ip.simulation.model.grid)) with Δt=$(ip.simulation.Δt)"
    out_map_str = summary(ip.output_map)

    print(io, summary(ip), '\n',
        "├── observations: $(summary(ip.observations))", '\n',
        "├── simulation: $sim_str", '\n',
        "├── free_parameters: $(summary(ip.free_parameters))", '\n',
        "└── output map: $out_map_str")

    return nothing
end

"""
    expand_parameters(ip, θ::Vector)

Convert parameters `θ` to `Vector{<:NamedTuple}`, where the elements
correspond to `ip.free_parameters`.

`θ` may represent an ensemble of parameter sets via:

* `θ::Vector{<:Vector}` (caution: parameters must be ordered correctly!)
* `θ::Matrix` (caution: parameters must be ordered correctly!)
* `θ::Vector{<:NamedTuple}` 

or a single parameter set if `θ::Vector{<:Number}`.

If `length(θ)` is less the the number of ensemble members in `ip.simulation`, the
last parameter set is copied to fill the parameter set ensemble.
"""
function expand_parameters(ip, θ::Vector)
    Nfewer = Nensemble(ip) - length(θ)
    Nfewer < 0 && throw(ArgumentError("There are $(-Nfewer) more parameter sets than ensemble members!"))

    θ = [build_parameters_named_tuple(ip.free_parameters, θi) for θi in θ]

    # Fill out parameter set ensemble
    Nfewer > 0 && append!(θ, [θ[end] for _ = 1:Nfewer])

    return θ
end

# Expand single parameter set
expand_parameters(ip, θ::Union{NamedTuple, Vector{<:Number}}) = expand_parameters(ip, [θ])

# Convert matrix to vector of vectors
expand_parameters(ip, θ::Matrix) = expand_parameters(ip, [θ[:, k] for k = 1:size(θ, 2)])

#####
##### Forward map evaluation given vector-of-vector (one parameter vector for each ensemble member)
#####

const OneDimensionalEnsembleGrid = RectilinearGrid{<:Any, Flat, Flat, Bounded}
const TwoDimensionalEnsembleGrid = RectilinearGrid{<:Any, Flat, Bounded, Bounded}

Nobservations(grid::OneDimensionalEnsembleGrid) = grid.Ny
Nobservations(grid::TwoDimensionalEnsembleGrid) = 1

Nensemble(grid::Union{OneDimensionalEnsembleGrid, TwoDimensionalEnsembleGrid}) = grid.Nx
Nensemble(ip::InverseProblem) = Nensemble(ip.simulation.model.grid)

"""
    observation_map(ip::InverseProblem)

Transform and return `ip.observations` appropriate for `ip.output_map`. 
"""
observation_map(ip::InverseProblem) = observation_map(ip.output_map, ip.observations)
observation_map(map::ConcatenatedOutputMap, observations) = transform_time_series(map, observations)

"""
    forward_run!(ip, parameters)

Initialize `ip.simulation` with `parameters` and run it forward. Output is stored
in `ip.time_series_collector`.
"""
function forward_run!(ip::InverseProblem, parameters; suppress=false)
    observations = ip.observations
    simulation = ip.simulation
    closures = simulation.model.closure

    # Ensure there are enough parameters for ensemble members in the simulation
    θ = expand_parameters(ip, parameters)

    # Set closure parameters
    simulation.model.closure = new_closure_ensemble(closures, θ, architecture(simulation.model.grid))

    initialize_forward_run!(simulation, observations, ip.time_series_collector, ip.initialize_simulation)

    if suppress
        @suppress run!(simulation)
    else
        run!(simulation)
    end
    
    return nothing
end

"""
    forward_map(ip, parameters)

Run `ip.simulation` forward with `parameters` and return the data,
transformed into an array format expected by `EnsembleKalmanProcesses.jl`.
"""
function forward_map(ip, parameters; suppress=true)

    # Run the simulation forward and populate the time series collector
    # with model data.
    forward_run!(ip, parameters; suppress)

    # Verify that data was collected properly
    all(ip.time_series_collector.times .≈ ip.time_series_collector.collection_times) ||
        error("FieldTimeSeriesCollector.collection_times does not match FieldTimeSeriesCollector.times. \n" *
              "Field time series data may not have been properly collected")

    # Transform the model data according to `ip.output_map` into
    # the array format expected by EnsembleKalmanProcesses.jl
    # The result has `size(output) = (output_size, ensemble_capacity)`,
    # where `output_size` is determined by both the `output_map` and the
    # data collection dictated by `ip.observations`.
    output = transform_forward_map_output(ip.output_map, ip.observations, ip.time_series_collector)

    # (Nobservations, Nensemble)
    return output
end

(ip::InverseProblem)(θ) = forward_map(ip, θ)

"""
    inverting_forward_map(ip::InverseProblem, X)

Transform unconstrained parameters `X` into constrained,
physical-space parameters `θ` and execute `forward_map(ip, θ)`.
"""
function inverting_forward_map(ip::InverseProblem, X)
    θ = transform_to_constrained(ip.free_parameters.priors, X)
    return forward_map(ip, θ)
end

#####
##### ConcatenatedOutputMap
#####

"""
    transform_time_series(::ConcatenatedOutputMap, observation::SyntheticObservations)

Transforms, normalizes, and concatenates data for field time series in `observation`.
"""
function transform_time_series(::ConcatenatedOutputMap, observation::SyntheticObservations)
    data_vector = []

    for field_name in forward_map_names(observation)
        # Transform time series data observation-specified `transformation`
        field_time_series = observation.field_time_serieses[field_name]
        transformation = observation.transformation[field_name]
        transformed_datum = transform_field_time_series(transformation, field_time_series)

        # Build out array
        push!(data_vector, transformed_datum)
    end

    # Concatenate!
    concatenated_data = hcat(data_vector...)

    return Matrix(transpose(concatenated_data))
end

"""
    transform_time_series(map, batch::BatchedSyntheticObservations)

Concatenate the output of `transform_time_series` of each observation
in `batched_observations`.
"""
function transform_time_series(map, batch::BatchedSyntheticObservations)
    w = batch.weights
    obs = batch.observations
    N = length(obs)
    weighted_maps = Tuple(w[i] * transform_time_series(map, obs[i]) for i = 1:N)
    return vcat(weighted_maps...)
end

const BatchedOrSingletonObservations = Union{SyntheticObservations,
                                             BatchedSyntheticObservations}

function transform_forward_map_output(map::ConcatenatedOutputMap,
                                      observations::BatchedOrSingletonObservations,
                                      time_series_collector)

    # transposed_output isa Vector{SyntheticObservations} where SyntheticObservations is Nx by Nz by Nt
    transposed_forward_map_output = transpose_model_output(time_series_collector, observations)

    return transform_time_series(map, transposed_forward_map_output)
end

<<<<<<< HEAD
=======

vectorize(observation) = [observation]
vectorize(observations::Vector) = observations

>>>>>>> c94bc6e9
# Dispatch transpose_model_output based on collector grid
transpose_model_output(time_series_collector, observations) =
    transpose_model_output(time_series_collector.grid, time_series_collector, observations)

transpose_model_output(collector_grid::YZSliceGrid, time_series_collector, observations) =
    SyntheticObservations(time_series_collector.field_time_serieses,
                          observations.forward_map_names,
                          collector_grid,
                          time_series_collector.times,
                          nothing,
                          nothing,
                          observations.transformation)

"""
    transpose_model_output(collector_grid, time_series_collector, observations)

Transpose a `NamedTuple` of 4D `FieldTimeSeries` model output collected by `time_series_collector`
into a Vector of `SyntheticObservations` for each member of the observation batch.

Return a 1-vector in the case of singleton observations.
"""
function transpose_model_output(collector_grid::SingleColumnGrid, time_series_collector, observations)
    observations = batch(observations)
    times        = time_series_collector.times
    grid         = drop_y_dimension(collector_grid)
    Nensemble    = collector_grid.Nx
    Nbatch       = collector_grid.Ny
    Nz           = collector_grid.Nz
    Hz           = collector_grid.Hz
    Nt           = length(times)

    transposed_output = []

    for j = 1:Nbatch
        observation = observations[j]
        time_serieses = OrderedDict{Any, Any}()

        for name in forward_map_names(observation)
            loc = LX, LY, LZ = location(observation.field_time_serieses[name])
            topo = topology(grid)

            field_time_series = time_series_collector.field_time_serieses[name]

            indices = field_time_series.indices
            raw_data = parent(field_time_series.data)
            data = OffsetArray(view(raw_data, :, j:j, :, :), 0, 0, -Hz, 0)

            time_series = FieldTimeSeries{LX, LY, LZ, InMemory}(data, grid, nothing, times, indices)
            time_serieses[name] = time_series
        end

        # Convert to NamedTuple
        time_serieses = NamedTuple(name => time_series for (name, time_series) in time_serieses)

        batch_output = SyntheticObservations(time_serieses,
                                             observation.forward_map_names,   
                                             grid,
                                             times,
                                             nothing,
                                             nothing,
                                             observation.transformation)

        push!(transposed_output, batch_output)
    end

    return BatchedSyntheticObservations(transposed_output; weights=observations.weights)
end

function drop_y_dimension(grid::SingleColumnGrid)
    new_size = ColumnEnsembleSize(Nz=grid.Nz, ensemble=(grid.Nx, 1), Hz=grid.Hz)
    new_halo_size = ColumnEnsembleSize(Nz=1, Hz=grid.Hz)
    z_domain = (grid.zᵃᵃᶠ[1], grid.zᵃᵃᶠ[grid.Nz])
    new_grid = RectilinearGrid(size=new_size, halo=new_halo_size, z=z_domain, topology=(Flat, Flat, Bounded))
    return new_grid
end

#####
##### ConcatenatedVectorNormMap 
#####

"""
    ConcatenatedVectorNormMap()
<<<<<<< HEAD

Forward map transformation of simulation output to a scalar by
taking a naive `norm` of the difference between concatenated vectors of the
observations and simulation output.
"""
struct ConcatenatedVectorNormMap end
output_map_str(::ConcatenatedVectorNormMap) = "ConcatenatedVectorNormMap"
observation_map(map::ConcatenatedVectorNormMap, observations) = hcat(0.0)
=======

Forward map transformation of simulation output to a scalar by
taking a naive `norm` of the difference between concatenated vectors of the
observations and simulation output.
"""
struct ConcatenatedVectorNormMap end

output_map_str(::ConcatenatedVectorNormMap) = "ConcatenatedVectorNormMap"
observation_map(::ConcatenatedVectorNormMap, observations) = reshape([0], 1, 1)
>>>>>>> c94bc6e9

function transform_forward_map_output(::ConcatenatedVectorNormMap, obs, time_series_collector)
    # Collected concatenated output and observations
    G = transform_forward_map_output(ConcatenatedOutputMap(), obs, time_series_collector)
    y = observation_map(ConcatenatedOutputMap(), obs)

    # Compute vector norm across ensemble members. result should be
    # (1, Nensemble)
    return mapslices(Gᵏ -> norm(Gᵏ - y), G, dims=1)
end

observation_map(map::ConcatenatedVectorNormMap, observations) = hcat(0.0)

#####
##### Utils
#####

"""
    observation_map_variance_across_time(map::ConcatenatedOutputMap, observation::SyntheticObservations)

Return an array of size `(Nensemble, Ny * Nz * Nfields, Ny * Nz * Nfields)` that stores the covariance of
each element of the observation map measured across time, for each ensemble member, where `Nensemble` is
the ensemble size, `Ny` is either the number of grid elements in `y` or the batch size, `Nz` is the number
of grid elements in the vertical, and `Nfields` is the number of fields in `observation`.
"""
function observation_map_variance_across_time(map::ConcatenatedOutputMap, observation::SyntheticObservations)
    # These aren't right because every field can have a different transformation, so...
    Nx, Ny, Nz = size(observation.grid)
    Nt = length(first(observation.transformation).time)

    Nfields = length(forward_map_names(observation))

    y = transform_time_series(map, observation)
    @assert length(y) == Nx * Ny * Nz * Nt * Nfields # otherwise we're headed for trouble...

    y = transpose(y) # (Nx, Ny*Nz*Nt*Nfields)

    # Transpose `Nfields` dimension
    permuted_y = permutedims(y, [1, 2, 4, 3])
    reshaped_permuted_y = reshape(permuted_y, Nx, Ny * Nz * Nfields, Nt)

    # Compute `var`iance across time
    dataset = [reshape(var(reshaped_permuted_y[:, :, 1:n], dims = 3), Nx, Ny * Nz, Nfields) for n = 1:Nt]
    concatenated_dataset = cat(dataset..., dims = 2)
    replace!(concatenated_dataset, NaN => 0) # variance for first time step is zero

    return reshape(concatenated_dataset, Nx, Ny * Nz * Nt * Nfields)
end

observation_map_variance_across_time(map::ConcatenatedOutputMap, observations::Vector) =
    hcat(Tuple(observation_map_variance_across_time(map, observation) for observation in observations)...)

observation_map_variance_across_time(ip::InverseProblem) = observation_map_variance_across_time(ip.output_map, ip.observations)

end # module<|MERGE_RESOLUTION|>--- conflicted
+++ resolved
@@ -290,13 +290,6 @@
     return transform_time_series(map, transposed_forward_map_output)
 end
 
-<<<<<<< HEAD
-=======
-
-vectorize(observation) = [observation]
-vectorize(observations::Vector) = observations
-
->>>>>>> c94bc6e9
 # Dispatch transpose_model_output based on collector grid
 transpose_model_output(time_series_collector, observations) =
     transpose_model_output(time_series_collector.grid, time_series_collector, observations)
@@ -379,26 +372,14 @@
 
 """
     ConcatenatedVectorNormMap()
-<<<<<<< HEAD
-
 Forward map transformation of simulation output to a scalar by
 taking a naive `norm` of the difference between concatenated vectors of the
 observations and simulation output.
 """
 struct ConcatenatedVectorNormMap end
+    
 output_map_str(::ConcatenatedVectorNormMap) = "ConcatenatedVectorNormMap"
 observation_map(map::ConcatenatedVectorNormMap, observations) = hcat(0.0)
-=======
-
-Forward map transformation of simulation output to a scalar by
-taking a naive `norm` of the difference between concatenated vectors of the
-observations and simulation output.
-"""
-struct ConcatenatedVectorNormMap end
-
-output_map_str(::ConcatenatedVectorNormMap) = "ConcatenatedVectorNormMap"
-observation_map(::ConcatenatedVectorNormMap, observations) = reshape([0], 1, 1)
->>>>>>> c94bc6e9
 
 function transform_forward_map_output(::ConcatenatedVectorNormMap, obs, time_series_collector)
     # Collected concatenated output and observations
@@ -410,8 +391,6 @@
     return mapslices(Gᵏ -> norm(Gᵏ - y), G, dims=1)
 end
 
-observation_map(map::ConcatenatedVectorNormMap, observations) = hcat(0.0)
-
 #####
 ##### Utils
 #####
