--- conflicted
+++ resolved
@@ -126,12 +126,8 @@
 end
 
 # Expand single parameter vector
-<<<<<<< HEAD
-expand_parameters(ip, θ::Union{Vector{<:Number}, NamedTuple}) = expand_parameters(ip, [θ])
-=======
 expand_parameters(ip, θ::Vector{<:Number}) = expand_parameters(ip, [θ])
 expand_parameters(ip, θ::NamedTuple) = expand_parameters(ip, [θ])
->>>>>>> 6bebf9f1
 
 # Convert matrix to vector of vectors
 expand_parameters(ip, θ::Matrix) = expand_parameters(ip, [θ[:, i] for i in 1:size(θ, 2)])
