--- conflicted
+++ resolved
@@ -30,17 +30,11 @@
 `Φ₁` measures output misfit `½ || Γy^(-¹/₂) * (y .- G(θ)) ||²` and 
 `Φ₂` measures prior misfit `½ || Γθ^(-¹/₂) * (θ .- μθ) ||²`, where `y` is the observation 
 map, `G(θ)` is the forward map, `Γy` is the observation noise covariance, `Γθ` is 
-<<<<<<< HEAD
-the prior covariance, and `μθ` represents the prior means. Note that `Γ^(-1/2) = 
-inv(sqrt(Γ))`. The keyword argument `constrained` is `true` if the input `θ`
-represents constrained parameters. Note that `Φ₂ = 0` if `eki.tikhonov` is false.
-=======
 the prior covariance, and `μθ` represents the prior means. Note that `Γ^(-¹/₂) = 
 inv(sqrt(Γ))`.
 
 When keyword argument `constrained` is provided with `true` then input `θ`
 is assumed to represent constrained parameters.
->>>>>>> 11e197d9
 """
 function eki_objective(eki, θ::AbstractVector, G::AbstractVector; constrained = false, augmented = false)
     y = eki.mapped_observations
