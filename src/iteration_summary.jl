using ..Parameters: transform_to_unconstrained

<<<<<<< HEAD
struct IterationSummary{P, M, C, V, E, O, T}
=======
using Oceananigans.Utils: prettysummary

struct IterationSummary{P, M, C, V, E, O}
>>>>>>> 11c7e599
    parameters :: P     # constrained
    ensemble_mean :: M  # constrained
    ensemble_cov :: C   # constrained
    ensemble_var :: V
    mean_square_errors :: E
    objective_values :: O
    iteration :: Int
<<<<<<< HEAD
    Δt :: T
=======
    pseudotime :: Float64
    pseudo_Δt :: Float64
>>>>>>> 11c7e599
end

"""
    eki_objective(eki, θ, G)

Given forward map `G` and parameters `θ`, return a tuple `(Φ₁, Φ₂)` 
of terms in the EKI regularized objective function, where

    Φ = Φ₁ + Φ₂

Φ₁ measures output misfit `(1/2)*|| Γy^(-¹/₂) * (y .- G(θ)) ||²` and 
Φ₂ measures prior misfit `(1/2)*|| Γθ^(-¹/₂) * (θ .- μθ) ||²`, where `y` is the observation 
map, `G(θ)` is the forward map, `Γy` is the observation noise covariance, `Γθ` is 
the prior covariance, and `μθ` represents the prior means. Note that `Γ^(-1/2) = 
inv(sqrt(Γ))`. The keyword argument `constrained` is `true` if the input `θ`
represents constrained parameters.
"""
function eki_objective(eki, θ::AbstractVector, G::AbstractVector; constrained = false)
    y = eki.mapped_observations
    Γy = eki.noise_covariance

    fp = eki.inverse_problem.free_parameters
    priors = fp.priors
    unconstrained_priors = [unconstrained_prior(priors[name]) for name in fp.names]
    μθ = getproperty.(unconstrained_priors, :μ)
    Γθ = diagm( getproperty.(unconstrained_priors, :σ).^2 )

    if constrained
        θ = [transform_to_unconstrained(priors[name], θ[i])
                for (i, name) in enumerate(keys(priors))]
    end
    
    # Φ₁ = (1/2)*|| Γy^(-½) * (y - G) ||²
    Φ₁ = (1/2) * norm(inv(sqrt(Γy)) * (y .- G))^2
    # Φ₂ = (1/2)*|| Γθ^(-½) * (θ - μθ) ||² 
    Φ₂ = (1/2) * norm(inv(sqrt(Γθ)) * (θ .- μθ))^2
    return (Φ₁, Φ₂)
end

"""
    IterationSummary(eki, X, forward_map_output=nothing)

Return the summary for ensemble Kalman inversion `eki`
with unconstrained parameters `X` and `forward_map_output`.
"""
function IterationSummary(eki, X, forward_map_output=nothing, step_size=nothing)
    priors = eki.inverse_problem.free_parameters.priors

    ensemble_mean = mean(X, dims=2)[:] 
    constrained_ensemble_mean = transform_to_constrained(priors, ensemble_mean)

    ensemble_covariance = cov(X, dims=2)
    constrained_ensemble_covariance = inverse_covariance_transform(values(priors), X, ensemble_covariance)
    constrained_ensemble_variance = tupify_parameters(eki.inverse_problem, diag(constrained_ensemble_covariance))

    constrained_parameters = transform_to_constrained(priors, X)

    G = forward_map_output
    if !isnothing(forward_map_output)
        Nobs, Nens= size(forward_map_output)
        y = eki.mapped_observations
        mean_square_errors = [mapreduce((x, y) -> (x - y)^2, +, y, view(G, :, k)) / Nobs for k = 1:Nens]
    else
        mean_square_errors = nothing
    end

    # Vector of (Φ₁, Φ₂) pairs, one for each ensemble member at the current iteration
    objective_values = [eki_objective(eki, X[:, j], G[:, j]) for j in 1:size(G, 2)]

    return IterationSummary(constrained_parameters,
                            constrained_ensemble_mean,
                            constrained_ensemble_covariance,
                            constrained_ensemble_variance,
                            mean_square_errors,
                            objective_values,
                            eki.iteration,
<<<<<<< HEAD
                            step_size)
=======
                            eki.pseudotime,
                            eki.pseudo_Δt)
>>>>>>> 11c7e599
end

function finitefind(a, val, find)
    finite_a = deepcopy(a)
    finite_a[.!isfinite.(a)] .= val
    return find(finite_a)
end

finitefindmin(a) = finitefind(a, Inf, findmin)
finitefindmax(a) = finitefind(a, -Inf, findmax)

function Base.show(io::IO, is::IterationSummary)
    max_error, imax = finitefindmax(is.mean_square_errors)
    min_error, imin = finitefindmin(is.mean_square_errors)

    names = keys(is.ensemble_mean)
    parameter_matrix = [is.parameters[k][name] for name in names, k = 1:length(is.parameters)]
    min_parameters = minimum(parameter_matrix, dims=2)
    max_parameters = maximum(parameter_matrix, dims=2)

    print(io, summary(is), '\n')

    print(io, "                      ", param_str.(keys(is.ensemble_mean))..., '\n',
              "       ensemble_mean: ", param_str.(values(is.ensemble_mean))..., '\n',
              particle_str("best", is.mean_square_errors[imin], is.parameters[imin]), '\n',
              particle_str("worst", is.mean_square_errors[imax], is.parameters[imax]), '\n',
              "             minimum: ", param_str.(min_parameters)..., '\n',
              "             maximum: ", param_str.(max_parameters)..., '\n',
              "   ensemble_variance: ", param_str.(values(is.ensemble_var))...)

    return nothing
end

Base.summary(is::IterationSummary) = string("IterationSummary(",
                                            "iteration=", is.iteration,
                                            ", pseudotime=", prettysummary(is.pseudotime),
                                            ", pseudo_Δt=", prettysummary(is.pseudo_Δt), ") ",
                                            "for ", length(is.parameters),
                                            " particles and ", length(keys(is.ensemble_mean)),
                                            " parameters"),

function param_str(p::Symbol)
    p_str = string(p)
    length(p_str) > 9 && (p_str = p_str[1:9])
    return @sprintf("% 10s | ", p_str)
end

param_str(p::Number) = @sprintf("% -1.3e | ", p)

particle_str(particle, error, parameters) =
    @sprintf("% 11s particle: ", particle) *
    string(param_str.(values(parameters))...) *
    @sprintf("error = %.6e", error)<|MERGE_RESOLUTION|>--- conflicted
+++ resolved
@@ -1,12 +1,10 @@
 using ..Parameters: transform_to_unconstrained
 
-<<<<<<< HEAD
 struct IterationSummary{P, M, C, V, E, O, T}
-=======
+
 using Oceananigans.Utils: prettysummary
 
 struct IterationSummary{P, M, C, V, E, O}
->>>>>>> 11c7e599
     parameters :: P     # constrained
     ensemble_mean :: M  # constrained
     ensemble_cov :: C   # constrained
@@ -14,12 +12,8 @@
     mean_square_errors :: E
     objective_values :: O
     iteration :: Int
-<<<<<<< HEAD
-    Δt :: T
-=======
     pseudotime :: Float64
     pseudo_Δt :: Float64
->>>>>>> 11c7e599
 end
 
 """
@@ -65,7 +59,7 @@
 Return the summary for ensemble Kalman inversion `eki`
 with unconstrained parameters `X` and `forward_map_output`.
 """
-function IterationSummary(eki, X, forward_map_output=nothing, step_size=nothing)
+function IterationSummary(eki, X, forward_map_output=nothing)
     priors = eki.inverse_problem.free_parameters.priors
 
     ensemble_mean = mean(X, dims=2)[:] 
@@ -96,12 +90,8 @@
                             mean_square_errors,
                             objective_values,
                             eki.iteration,
-<<<<<<< HEAD
-                            step_size)
-=======
                             eki.pseudotime,
                             eki.pseudo_Δt)
->>>>>>> 11c7e599
 end
 
 function finitefind(a, val, find)
