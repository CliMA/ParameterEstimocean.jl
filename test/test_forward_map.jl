--- conflicted
+++ resolved
@@ -118,14 +118,9 @@
         x₂ = forward_map(calibration,  [optimal_parameters for _ in 1:1])
 
         y = observation_map(calibration)
-<<<<<<< HEAD
-
-        @test x₁[:, 1:1] == y && x₂[:, 1:1] == y
-=======
         
         @test x₁[:, 1:1] == y
         @test x₂[:, 1:1] == y
->>>>>>> 2eca57de
     end
 
     @testset "Two-member (2x1) transposition of model output" begin
