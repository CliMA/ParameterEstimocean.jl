--- conflicted
+++ resolved
@@ -19,10 +19,7 @@
 
 @testset "EnsembleKalmanInversions tests" begin
     @info "  Testing EnsembleKalmanInversion..."
-<<<<<<< HEAD
-=======
-
->>>>>>> 8d9ef2df
+
     #####
     ##### Build two InverseProblem
     #####
@@ -66,15 +63,8 @@
     ##### Test EKI
     #####
 
-<<<<<<< HEAD
-    @testset "EnsembleKalmanInversions construction and iteration tests" begin
-        @info "  Testing EnsembleKalmanInversion construcation and basic iteration..."
-
-    eki = EnsembleKalmanInversion(calibration; noise_covariance=0.01)
-=======
     for eki in [EnsembleKalmanInversion(calibration; noise_covariance=0.01),
                 EnsembleKalmanInversion(batched_calibration; noise_covariance=0.01)]
->>>>>>> 8d9ef2df
 
         batch_str = string("(Nbatch = ", size(eki.inverse_problem.simulation.model.grid, 2), ")")
         @testset "EnsembleKalmanInversions construction and iteration tests $batch_str" begin
@@ -111,126 +101,6 @@
         @testset "Resampler tests $batch_str" begin
             @info "  Testing resampling and NaN handling $batch_str"
 
-<<<<<<< HEAD
-    @testset "Resampler tests" begin
-        @info "  Testing resampling and NaN handling..."
-
-        # Test resample!
-        resampler = Resampler(acceptable_failure_fraction = 1.0,
-                              distribution = FullEnsembleDistribution())
-
-        θ = rand(Nparams, Nensemble)
-        θ1 = deepcopy(θ[:, 1])
-        θ2 = deepcopy(θ[:, 2])
-        θ3 = deepcopy(θ[:, 3])
-
-        # Fake a forward map output with NaNs
-        G = eki.inverting_forward_map(θ)
-        view(G, :, 2) .= NaN
-        @test any(isnan.(G)) == true
-
-        @test sum(column_has_nan(G)) == 1
-        @test column_has_nan(G)[1] == false
-        @test column_has_nan(G)[2] == true
-        @test column_has_nan(G)[3] == false
-
-        resample!(resampler, θ, G, eki)
-
-        @test sum(column_has_nan(G)) == 0
-
-        @test any(isnan.(G)) == false
-        @test θ[:, 1] == θ1
-        @test θ[:, 2] != θ2
-        @test θ[:, 3] == θ3
-
-        # Test that model fields get overwritten without NaN
-        G = eki.inverting_forward_map(θ)
-
-        # Particle 2
-        view(G, :, 2) .= NaN
-        model = eki.inverse_problem.simulation
-        time_series_collector = eki.inverse_problem.time_series_collector
-
-        for field_name in keys(fields(model))
-            field = fields(model)[field_name]
-            collector = time_series_collector.field_time_serieses[field_name]
-
-            field2 = view(parent(field), 2, :, :) 
-            collector2 = view(parent(collector), 2, :, :, :) 
-            fill!(field2, NaN)
-            fill!(collector2, NaN)
-        end
-
-        @test any(isnan.(model.tracers.b))       
-        @test any(isnan.(G))
-
-        @test sum(column_has_nan(G)) == 1
-        @test !(column_has_nan(G)[1])
-        @test column_has_nan(G)[2]
-        @test !(column_has_nan(G)[3])
-
-        resample!(resampler, θ, G, eki)
-
-        @test sum(column_has_nan(G)) == 0
-
-        @test any(isnan.(G)) == false
-        @test θ[:, 1] == θ1
-        @test θ[:, 2] != θ2
-        @test θ[:, 3] == θ3
-
-
-
-        # Resample all particles, not just failed ones
-
-        resampler = Resampler(acceptable_failure_fraction = 1.0,
-                              only_failed_particles = false,
-                              distribution = FullEnsembleDistribution())
-
-        θ = rand(Nparams, Nensemble)
-        θ1 = deepcopy(θ[:, 1])
-        θ2 = deepcopy(θ[:, 2])
-        θ3 = deepcopy(θ[:, 3])
-
-        # Fake a forward map output with NaNs
-        G = eki.inverting_forward_map(θ)
-        Gcopy = deepcopy(G)
-
-        resample!(resampler, θ, G, eki)
-        @test G != Gcopy
-        @test θ[:, 1] != θ1
-        @test θ[:, 2] != θ2
-        @test θ[:, 3] != θ3
-
-        # Resample particles with SuccessfulEnsembleDistribution.
-        # NaN out 2 or 3 columns so that all particles end up identical
-        # after resampling.
-
-        resampler = Resampler(acceptable_failure_fraction = 1.0,
-                              only_failed_particles = false,
-                              distribution = SuccessfulEnsembleDistribution())
-
-        θ = rand(Nparams, Nensemble)
-        θ1 = deepcopy(θ[:, 1])
-        θ2 = deepcopy(θ[:, 2])
-        θ3 = deepcopy(θ[:, 3])
-
-        # Fake a forward map output with NaNs
-        G = eki.inverting_forward_map(θ)
-        view(G, :, 1) .= NaN
-        view(G, :, 2) .= NaN
-
-        @test sum(column_has_nan(G)) == 2
-        @test column_has_nan(G)[1]
-        @test column_has_nan(G)[2]
-        @test !(column_has_nan(G)[3])
-
-        resample!(resampler, θ, G, eki)
-
-        @test !any(isnan.(G))
-        @test θ[:, 1] != θ3
-        @test θ[:, 2] != θ3
-        @test θ[:, 3] != θ3
-=======
             # Test resample!
             resampler = Resampler(acceptable_failure_fraction = 1.0,
                                   distribution = FullEnsembleDistribution())
@@ -338,6 +208,5 @@
             @test θ[:, 2] != θ3
             @test θ[:, 3] != θ3
         end
->>>>>>> 8d9ef2df
     end
 end
