name = "ParameterEstimocean"
uuid = "eca81dc5-87a6-4430-aec8-c76695404a43"
license = "MIT"
authors = ["Climate Modeling Alliance and contributors"]
version = "0.13.1"

[deps]
DataDeps = "124859b0-ceae-595e-8997-d05f6a7a8dfe"
Distributions = "31c24e10-a181-5473-b8eb-7969acd0382f"
DocStringExtensions = "ffbed154-4ef7-542d-bbb7-c09d3a79fcae"
EnsembleKalmanProcesses = "aa8a2aa5-91d8-4396-bcef-d4f2ec43552d"
FileIO = "5789e2e9-d7fb-5bc7-8068-2c6fae9b9549"
GaussianProcesses = "891a1506-143c-57d2-908e-e1f8e92e6de9"
JLD2 = "033835bb-8acc-5ee8-8aae-3f567f8a3819"
LineSearches = "d3d80556-e9d4-5f37-9878-2ab0fcc64255"
LinearAlgebra = "37e2e46d-f89d-539d-b4ee-838fcccc9c8e"
Oceananigans = "9e8cae18-63c1-5223-a75c-80ca9d6e9a09"
OffsetArrays = "6fe1bfb0-de20-5000-8ca7-80f57d26f881"
OrderedCollections = "bac558e1-5e72-5ebc-8fee-abe8a469f55d"
Printf = "de0858da-6303-5e67-8744-51eddeeeb8d7"
ProgressBars = "49802e3a-d2f1-5c88-81d8-b72133a6f568"
Random = "9a3f8284-a2c9-5f02-9a11-845980a1fd5c"
SpecialFunctions = "276daf66-3868-5448-9aa4-cd146d93841b"
Statistics = "10745b16-79ce-11e8-11f9-7d13ad32a3b2"
Suppressor = "fd094767-a336-5f1f-9728-57cf17d0bbfb"

[compat]
DataDeps = "0.7"
<<<<<<< HEAD
=======
Distributions = "0.25"
DocStringExtensions = "0.8, 0.9"
>>>>>>> c94bc6e9
EnsembleKalmanProcesses = "0.8"
FileIO = "1"
JLD2 = "0.4"
Oceananigans = "0.76.1"
OffsetArrays = "1"
OrderedCollections = "1"
ProgressBars = "1"
SpecialFunctions = "1, 2"
Suppressor = "0.2"
julia = "^1.6"

[extras]
Coverage = "a2441757-f6aa-5fb2-8edb-039e3f45d037"
Documenter = "e30172f5-a6a5-5a46-863b-614d45cd2de4"
Test = "8dfed614-e22c-5e08-85e1-65c5234f0b40"

[targets]
test = ["Test", "Documenter", "Coverage"]<|MERGE_RESOLUTION|>--- conflicted
+++ resolved
@@ -26,11 +26,8 @@
 
 [compat]
 DataDeps = "0.7"
-<<<<<<< HEAD
-=======
 Distributions = "0.25"
 DocStringExtensions = "0.8, 0.9"
->>>>>>> c94bc6e9
 EnsembleKalmanProcesses = "0.8"
 FileIO = "1"
 JLD2 = "0.4"
