--- conflicted
+++ resolved
@@ -2,11 +2,7 @@
 uuid = "eca81dc5-87a6-4430-aec8-c76695404a43"
 license = "MIT"
 authors = ["Adeline Hillier <adelineh2000@gmail.com>", "Gregory L. Wagner <wagner.greg@gmail.com>", "Navid C. Constantinou <navidcy@gmail.com>", "and co-contributors"]
-<<<<<<< HEAD
-version = "0.11.1"
-=======
-version = "0.12.0"
->>>>>>> 07c023d3
+version = "0.12.2"
 
 [deps]
 DataDeps = "124859b0-ceae-595e-8997-d05f6a7a8dfe"
