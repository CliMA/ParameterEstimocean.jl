--- conflicted
+++ resolved
@@ -31,10 +31,7 @@
 EnsembleKalmanProcesses = "0.1"
 FileIO = "1"
 JLD2 = "0.4"
-<<<<<<< HEAD
-=======
 Oceananigans = "^0.69.1"
->>>>>>> 16ba2e60
 OffsetArrays = "1"
 OrderedCollections = "1"
 ProgressBars = "1"
