--- conflicted
+++ resolved
@@ -125,22 +125,6 @@
 set!(ensemble_model, b = (x, y, z) -> N² * z)
 
 ensemble_simulation = Simulation(ensemble_model; Δt, stop_time)
-
-<<<<<<< HEAD
-pop!(ensemble_simulation.diagnostics, :nan_checker)
-=======
-# #####
-# ##### Set up ensemble model
-# #####
-
-# ensemble_model = OneDimensionalEnsembleModel(observations; 
-#                        architecture = CPU(), 
-#                        ensemble_size = 50, 
-#                        closure = closure
-#                       )
-
-# ensemble_simulation = Simulation(ensemble_model; Δt, stop_time)
->>>>>>> 6e324c7e
 
 #####
 ##### Build free parameters
