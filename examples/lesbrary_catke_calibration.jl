--- conflicted
+++ resolved
@@ -40,23 +40,14 @@
     ax_b = Axis(fig[1, 1], xlabel = "Buoyancy \n[cm s⁻²]", ylabel = "z [m]")
     ax_u = Axis(fig[1, 2], xlabel = "x-velocity, u \n[cm s⁻¹]")
     ax_v = Axis(fig[1, 3], xlabel = "y-velocity, v \n[cm s⁻¹]")
-<<<<<<< HEAD
     ax_e = Axis(fig[1, 4], xlabel = "Turbulent kinetic energy \n[cm² s⁻²]")
-=======
-    ax_e = Axis(fig[1, 4], xlabel = "Turbulent kinetic energy \n[10⁻⁴ m² s⁻²]")
->>>>>>> 46cca868
     return fig, (ax_b, ax_u, ax_v, ax_e)
 end
 
 function plot_fields!(axs, b, u, v, e, label, color)
     z = znodes(Center, b.grid)
-<<<<<<< HEAD
     # Note unit conversions below, eg m s⁻² -> 10⁻⁴ m s⁻²:
     lines!(axs[1], 1e2 * interior(b)[1, 1, :], z; color, label)
-=======
-    ## Note unit conversions below, e.g., m s⁻² -> 10⁻⁴ m s⁻²:
-    lines!(axs[1], 1e4 * interior(b)[1, 1, :], z; color, label)
->>>>>>> 46cca868
     lines!(axs[2], 1e2 * interior(u)[1, 1, :], z; color, label)
     lines!(axs[3], 1e2 * interior(v)[1, 1, :], z; color, label)
     lines!(axs[4], 1e4 * interior(e)[1, 1, :], z; color, label)
