# # Perfect CAKTE calibration with Ensemble Kalman Inversion

# ## Install dependencies

# ```julia
# using Pkg
# pkg"add OceanTurbulenceParameterEstimation, Oceananigans, Distributions, CairoMakie"
# ```

using OceanTurbulenceParameterEstimation, LinearAlgebra, CairoMakie
using Oceananigans.TurbulenceClosures.CATKEVerticalDiffusivities: CATKEVerticalDiffusivity, MixingLength, SurfaceTKEFlux

# using ElectronDisplay

# # Perfect observations of CATKE-driven mixing
#
# Our first task is to generate synthetic observations, using
# a one-dimensional model driven by surface fluxes and with
# turbulent mixing parameterized by CATKE. We use a simplified CATKE
# with no stability function (by setting `Cᴷuʳ = Cᴷcʳ = Cᴷeʳ = 0`)
# and "reasonable", but unrealistic parameters.
# We will only attempt to calibrate a subset of the parameters that we set
# to generate the observations.

## Load utilities
examples_path = joinpath(pathof(OceanTurbulenceParameterEstimation), "..", "..", "examples")
include(joinpath(examples_path, "intro_to_inverse_problems.jl"))

mixing_length = MixingLength(Cᴬu  = 0.1,
                             Cᴬc  = 0.5,
                             Cᴬe  = 0.1,
                             Cᴷu⁻ = 0.1,
                             Cᴷc⁻ = 0.1,
                             Cᴷe⁻ = 0.1,
                             Cᴷuʳ = 0.0,
                             Cᴷcʳ = 0.0,
                             Cᴷeʳ = 0.0)

catke = CATKEVerticalDiffusivity(mixing_length=mixing_length)
<<<<<<< HEAD

## Specify both wind mixing and convection:
data_path = generate_synthetic_observations("catke",
                                            closure = catke,
                                            tracers = (:b, :e),
                                            Nz = 32,
                                            Lz = 64,
                                            Δt = 10.0,
                                            stop_time = 12hours,
                                            overwrite = true,
                                            Qᵘ = -1e-4,
                                            Qᵇ = 1e-8,
                                            N² = 1e-5)

# Next, we load and inspect the observations to make sure they're sensible:

observations = OneDimensionalTimeSeries(data_path, field_names=(:u, :v, :b, :e), normalize=ZScore)
=======
data_path = generate_synthetic_observations("catke", closure=catke, tracers=(:b, :e), Δt=10.0)
observations = SyntheticObservations(data_path, field_names=(:u, :v, :b, :e), normalize=ZScore)
>>>>>>> 050ab598

fig = Figure()

ax_b = Axis(fig[1, 1], xlabel = "Buoyancy\n[10⁻⁴ m s⁻²]", ylabel = "z [m]")
ax_u = Axis(fig[1, 2], xlabel = "Velocities\n[m s⁻¹]", ylabel = "z [m]")
ax_e = Axis(fig[1, 3], xlabel = "Turbulent kinetic energy\n[10⁻⁴ m² s⁻²]", ylabel = "z [m]")

z = znodes(Center, observations.grid)

colorcycle = [:black, :red, :blue, :orange, :pink]

for i = 1:length(observations.times)
    b = observations.field_time_serieses.b[i]
    e = observations.field_time_serieses.e[i]
    u = observations.field_time_serieses.u[i]
    v = observations.field_time_serieses.v[i]
    t = observations.times[i]

    label = "t = " * prettytime(t)
    u_label = i == 1 ? "u, " * label : label
    v_label = i == 1 ? "v, " * label : label

    lines!(ax_b, 1e4 * interior(b)[1, 1, :], z; label, color=colorcycle[i]) # convert units m s⁻² -> 10⁻⁴ m s⁻²
    lines!(ax_u, interior(u)[1, 1, :], z; linestyle=:solid, color=colorcycle[i], label=u_label)
    lines!(ax_u, interior(v)[1, 1, :], z; linestyle=:dash, color=colorcycle[i], label=v_label)
    lines!(ax_e, 1e4 * interior(e)[1, 1, :], z; label, color=colorcycle[i]) # convert units m² s⁻² -> 10⁻⁴ m² s⁻²
end

axislegend(ax_b, position=:rb)
axislegend(ax_u, position=:lb, merge=true)
axislegend(ax_e, position=:rb)

##display(fig)

save("synthetic_catke_observations.svg", fig); nothing # hide

# ![](synthetic_catke_observations.svg)

# Well, that looks like a boundary layer, in some respects.
# 
# # Calibration
#
# Next, we build a simulation of an ensemble of column models to calibrate
# CATKE using Ensemble Kalman Inversion.

ensemble_simulation, closure★ = build_ensemble_simulation(observations; Nensemble=100)

# We choose to calibrate a subset of the CATKE parameters,

priors = (Cᴬu = lognormal_with_mean_std(0.05, 0.01),
          Cᴬc = lognormal_with_mean_std(0.05, 0.01),
          Cᴬe = lognormal_with_mean_std(0.05, 0.01))

free_parameters = FreeParameters(priors)

## Perfect parameters...
θ★ = (Cᴬu = catke.mixing_length.Cᴬu,
      Cᴬc = catke.mixing_length.Cᴬc,
      Cᴬe = catke.mixing_length.Cᴬe)

calibration = InverseProblem(observations, ensemble_simulation, free_parameters)

# y = observation_map(calibration)
# G = forward_map(calibration, θ★)
# @show G[:, 1] ≈ y

# # Ensemble Kalman Inversion
#
# Next, we construct an `EnsembleKalmanInversion` (EKI) object,
#
# The calibration is done here using Ensemble Kalman Inversion. For more information about the 
# algorithm refer to
# [EnsembleKalmanProcesses.jl documentation](
# https://clima.github.io/EnsembleKalmanProcesses.jl/stable/ensemble_kalman_inversion/).

noise_variance = observation_map_variance_across_time(calibration)[1, :, 1] .+ 1e-3
eki = EnsembleKalmanInversion(calibration; noise_covariance = Matrix(Diagonal(noise_variance)))
iterate!(eki; iterations = 20)

# Last, we visualize the outputs of EKI calibration.

## Convert everything to a vector
optimal_θ = collect(values(θ★))
ensemble_mean_θ = map(summary -> collect(values(summary.ensemble_mean)), eki.iteration_summaries)
θ_variances = map(summary -> collect(values(summary.ensemble_var)), eki.iteration_summaries)

names = keys(θ★)
absolute_error = NamedTuple(name => map(θ -> θ[p] - θ★[p], ensemble_mean_θ) for (p, name) in enumerate(names))
relative_error = NamedTuple(name => absolute_error[name] ./ θ★[name] for name in names)

output_distances = map(θ -> norm(forward_map(calibration, θ)[:, 1:1] - y), ensemble_mean_θ)

fig = Figure()

ax_error = Axis(fig[1, 1], title = "Parameter distance", xlabel = "Iteration", ylabel = "|⟨θₙ⟩ - θ★|")

for name in names
    lines!(ax_error, relative_error[name], linewidth=2, label=string(name))
end

axislegend(ax_error, position=:rt)

lines(fig[1, 2], output_distances, color = :blue, linewidth = 2,
      axis = (title = "Output distance", xlabel = "Iteration", ylabel = "|G(⟨θₙ⟩) - y|"))

ax3 = Axis(fig[2, 1:2], title = "Parameter convergence", xlabel = "Iteration",
           ylabel = "Relative change ensemble variance", yscale = log10)

for (p, name) in enumerate(free_parameters.names)
    θp_variances = [θ_variances[iter][p] for iter = 1:eki.iteration]
    lines!(ax3, θp_variances / θp_variances[1], label = String(name), linewidth = 2)
end

axislegend(ax3, position = :rt)

##display(fig)

save("perfect_catke_calibration_summary.svg", fig); nothing #hide

# ![](perfect_catke_calibration_summary.svg)

final_mean_θ = eki.iteration_summaries[end].ensemble_mean
#forward_run!(calibration, [θ★, final_mean_θ])
forward_run!(calibration, θ★)

time_series_collector = calibration.time_series_collector
times = time_series_collector.times

## Extract last save point and plot each solution component
Nt = length(times)

b = time_series_collector.field_time_serieses.b[Nt]
e = time_series_collector.field_time_serieses.e[Nt]
u = time_series_collector.field_time_serieses.u[Nt]
v = time_series_collector.field_time_serieses.v[Nt]

t = times[Nt]
z = znodes(b)

## The ensemble varies along the first, or `x`-dimension:
b★ = interior(b)[1, 1, :]
b¹ = interior(b)[2, 1, :]

e★ = interior(e)[1, 1, :]
e¹ = interior(e)[2, 1, :]

u★ = interior(u)[1, 1, :]
u¹ = interior(u)[2, 1, :]

v★ = interior(v)[1, 1, :]
v¹ = interior(v)[2, 1, :]

fig = Figure()

ax = Axis(fig[1, 1], xlabel = "Buoyancy [m s⁻²]", ylabel = "z [m]")
b★_label = "true b at t = " * prettytime(t)
b¹_label = "b with ⟨θ⟩"
lines!(ax, b★, z; label=b★_label, linewidth=2)
lines!(ax, b¹, z; label=b¹_label, linewidth=2)
axislegend(ax, position=:lt)

ax = Axis(fig[1, 2], xlabel = "Turbulent kinetic energy [m² s⁻²]", ylabel = "z [m]")
e★_label = "true e at t = " * prettytime(t)
e¹_label = "e with ⟨θ⟩"
lines!(ax, e★, z; label=e★_label, linewidth=2)
lines!(ax, e¹, z; label=e¹_label, linewidth=2)
axislegend(ax, position=:lt)

ax = Axis(fig[1, 3], xlabel = "Turbulent kinetic energy [m² s⁻²]", ylabel = "z [m]")
u★_label = "true u at t = " * prettytime(t)
u¹_label = "u with ⟨θ⟩"
v★_label = "true v"
v¹_label = "v with ⟨θ⟩"
lines!(ax, u★, z; label=u★_label, linewidth=2)
lines!(ax, u¹, z; label=u¹_label, linewidth=2)
lines!(ax, v★, z; label=v★_label, linestyle=:dash, linewidth=2)
lines!(ax, v¹, z; label=v¹_label, linestyle=:dash, linewidth=2)
axislegend(ax, position=:lt)

save("perfect_catke_calibration_particle_realizations.svg", fig); nothing # hide

# ![](perfect_catke_calibration_particle_realizations.svg)

##display(fig)

# And also we plot the the distributions of the various model ensembles for few EKI iterations to see
# if and how well they converge to the true diffusivity values.

fig = Figure()

ax1 = Axis(fig[1, 1])
ax2 = Axis(fig[2, 1], xlabel = "Cᴷu⁻ [m² s⁻¹]", ylabel = "Cᴷc⁻ [m² s⁻¹]")
ax3 = Axis(fig[2, 2])
scatters = []

for iteration in [1, 2, 3, 11]
    ## Make parameter matrix
    parameters = eki.iteration_summaries[iteration].parameters
    Nensemble = length(parameters)
    parameter_ensemble_matrix = [parameters[i][j] for i=1:Nensemble, j=1:2]

    push!(scatters, scatter!(ax2, parameter_ensemble_matrix))
    density!(ax1, parameter_ensemble_matrix[:, 1])
    density!(ax3, parameter_ensemble_matrix[:, 2], direction = :y)
end

vlines!(ax1, [θ★.Cᴷu⁻], color = :red)
vlines!(ax2, [θ★.Cᴷu⁻], color = :red)
hlines!(ax2, [θ★.Cᴷc⁻], color = :red)
hlines!(ax3, [θ★.Cᴷc⁻], color = :red)

colsize!(fig.layout, 1, Fixed(300))
colsize!(fig.layout, 2, Fixed(200))
rowsize!(fig.layout, 1, Fixed(200))
rowsize!(fig.layout, 2, Fixed(300))

Legend(fig[1, 2], scatters, ["Initial ensemble", "Iteration 1", "Iteration 2", "Iteration 10"],
       position = :lb)

hidedecorations!(ax1, grid = false)
hidedecorations!(ax3, grid = false)

##display(fig)

save("perfect_catke_calibration_parameter_distributions.svg", fig); nothing # hide

# ![](perfect_catke_calibration_parameter_distributions.svg)<|MERGE_RESOLUTION|>--- conflicted
+++ resolved
@@ -37,7 +37,6 @@
                              Cᴷeʳ = 0.0)
 
 catke = CATKEVerticalDiffusivity(mixing_length=mixing_length)
-<<<<<<< HEAD
 
 ## Specify both wind mixing and convection:
 data_path = generate_synthetic_observations("catke",
@@ -54,11 +53,7 @@
 
 # Next, we load and inspect the observations to make sure they're sensible:
 
-observations = OneDimensionalTimeSeries(data_path, field_names=(:u, :v, :b, :e), normalize=ZScore)
-=======
-data_path = generate_synthetic_observations("catke", closure=catke, tracers=(:b, :e), Δt=10.0)
 observations = SyntheticObservations(data_path, field_names=(:u, :v, :b, :e), normalize=ZScore)
->>>>>>> 050ab598
 
 fig = Figure()
 
